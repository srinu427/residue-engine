--- conflicted
+++ resolved
@@ -1,34 +1,9 @@
-<<<<<<< HEAD
 use std::sync::{Arc, Mutex};
 
-use ash_wrappers::ad_wrappers::data_wrappers::{ AdImage2D, AdImageView, Allocator};
-use ash_wrappers::ad_wrappers::sync_wrappers::{AdFence, AdSemaphore};
-pub use ash_wrappers::ad_wrappers::AdSurface;
-use ash_wrappers::ad_wrappers::{
-  AdCommandBuffer, AdCommandPool,
-  AdFrameBuffer, AdSwapchain,
-};
-pub use ash_wrappers::VkInstances;
-use ash_wrappers::{vk, GPUQueueType, MemoryLocation, VkContext};
-use triangle_mesh_renderer::{ TriMeshCPU, TriMeshRenderer, TriMeshVertex};
-=======
 pub use ash_wrappers::VkInstances;
 pub use ash_wrappers::ash_present_wrappers::AdSurface;
-
-use std::collections::HashMap;
-use std::path::PathBuf;
-use std::sync::{Arc, Mutex};
-
-use ash_wrappers::ash_data_wrappers::{AdBuffer, AdImage2D, AdImageView};
-use ash_wrappers::ash_pipeline_wrappers::{AdDescriptorPool, AdDescriptorSet, AdDescriptorSetLayout, AdFrameBuffer, AdPipeline, AdRenderPass};
-use ash_wrappers::ash_present_wrappers::AdSwapchain;
-use ash_wrappers::ash_queue_wrappers::{AdCommandBuffer, AdCommandPool, GPUQueueType};
-use ash_wrappers::ash_sync_wrappers::{AdFence, AdSemaphore};
-use ash_wrappers::{vk, Allocator, MemoryLocation, VkContext};
-
-mod analyze_shader;
-mod mesh_3d_render;
->>>>>>> c2e6bf26
+use ash_wrappers::{ash_data_wrappers::{AdImage2D, AdImageView}, ash_pipeline_wrappers::AdFrameBuffer, ash_present_wrappers::{ AdSwapchain}, ash_queue_wrappers::{AdCommandBuffer, AdCommandPool, GPUQueueType}, ash_sync_wrappers::{AdFence, AdSemaphore}, vk, Allocator, MemoryLocation, VkContext};
+use triangle_mesh_renderer::{ TriMeshCPU, TriMeshRenderer, TriMeshVertex};
 
 pub struct RenderManager {
   triangle_frame_buffers: Vec<AdFrameBuffer>,
@@ -104,21 +79,6 @@
 
     let gen_allocator = Arc::new(Mutex::new(vk_context.create_allocator()?));
 
-<<<<<<< HEAD
-=======
-    let bg_image = vk_context.create_ad_image_2d_from_file(
-      gen_allocator.clone(),
-      MemoryLocation::GpuOnly,
-      &transfer_cmd_pool,
-      "background",
-      vk::Format::R8G8B8A8_UNORM,
-      &PathBuf::from("./background.png"),
-      vk::ImageUsageFlags::TRANSFER_SRC,
-      vk::SampleCountFlags::TYPE_1,
-      1,
-    )?;
-
->>>>>>> c2e6bf26
     let triangle_out_images = (0..3)
       .map(|i| {
         vk_context.create_ad_image_2d(
@@ -172,7 +132,6 @@
       .map(|i| triangle_out_images[i].create_view(vk::ImageAspectFlags::COLOR))
       .collect::<Result<Vec<_>, _>>()?;
 
-<<<<<<< HEAD
 
     let mut triangle_mesh_renderer = TriMeshRenderer::new(vk_context.clone())?;
     let tri_verts_cpu = TriMeshCPU{
@@ -184,117 +143,6 @@
       triangles: vec![[0, 1, 2]],
     };
     triangle_mesh_renderer.add_mesh("triangle_main", &tri_verts_cpu)?;
-=======
-    let tri_verts = [
-      [0.0f32, -0.5f32, 0.0f32, 1.0f32],
-      [0.5f32, 0.5f32, 0.0f32, 1.0f32],
-      [-0.5f32, 0.5f32, 0.0f32, 1.0f32],
-    ];
-
-    let tmp_cmd_buffer = transfer_cmd_pool
-      .allocate_command_buffers(vk::CommandBufferLevel::PRIMARY, 1)?
-      .remove(0);
-
-    let triangle_vb = vk_context.create_ad_buffer_from_data(
-      gen_allocator.clone(),
-      MemoryLocation::GpuOnly,
-      "triangle",
-      vk::BufferCreateFlags::default(),
-      vk::BufferUsageFlags::STORAGE_BUFFER,
-      unsafe { std::slice::from_raw_parts(tri_verts.as_ptr() as *const u8, 48) },
-      &tmp_cmd_buffer
-    )?;
-
-    let triangle_dset_layout = vk_context.create_ad_descriptor_set_layout(&[
-      vk::DescriptorSetLayoutBinding::default()
-        .stage_flags(vk::ShaderStageFlags::VERTEX)
-        .binding(0)
-        .descriptor_type(vk::DescriptorType::STORAGE_BUFFER)
-        .descriptor_count(1)
-    ])?;
-
-    let triangle_dset_pool = vk_context.create_ad_descriptor_pool(
-      vk::DescriptorPoolCreateFlags::default(),
-      1,
-      &[vk::DescriptorPoolSize { descriptor_count: 1, ty: vk::DescriptorType::STORAGE_BUFFER }]
-    )?;
-
-    let triangle_dset = triangle_dset_pool.allocate_descriptor_sets(&[&triangle_dset_layout])?.remove(0);
-    triangle_dset.write_and_update(
-      0,
-      0,
-      vk::DescriptorType::STORAGE_BUFFER,
-      &[],
-      &[vk::DescriptorBufferInfo::default().buffer(triangle_vb.inner()).offset(0).range(vk::WHOLE_SIZE)]
-    );
-
-    let triangle_render_pass = vk_context
-      .create_ad_render_pass_builder(vk::RenderPassCreateFlags::default())
-      .add_attachment(
-        vk::AttachmentDescription::default()
-          .format(vk::Format::R8G8B8A8_UNORM)
-          .samples(vk::SampleCountFlags::TYPE_1)
-          .initial_layout(vk::ImageLayout::TRANSFER_SRC_OPTIMAL)
-          .final_layout(vk::ImageLayout::TRANSFER_SRC_OPTIMAL)
-          .load_op(vk::AttachmentLoadOp::CLEAR),
-      )
-      .add_sub_pass(
-        vk::SubpassDescription::default()
-          .pipeline_bind_point(vk::PipelineBindPoint::GRAPHICS)
-          .color_attachments(&[vk::AttachmentReference::default()
-            .attachment(0)
-            .layout(vk::ImageLayout::COLOR_ATTACHMENT_OPTIMAL)]),
-      )
-      .add_sub_pass_dependency(
-        vk::SubpassDependency::default()
-          .src_subpass(vk::SUBPASS_EXTERNAL)
-          .dst_subpass(0)
-          .src_stage_mask(vk::PipelineStageFlags::TRANSFER)
-          .dst_stage_mask(vk::PipelineStageFlags::COLOR_ATTACHMENT_OUTPUT)
-          .src_access_mask(vk::AccessFlags::TRANSFER_READ)
-          .dst_access_mask(vk::AccessFlags::COLOR_ATTACHMENT_WRITE),
-      )
-      .add_sub_pass_dependency(
-        vk::SubpassDependency::default()
-          .src_subpass(0)
-          .dst_subpass(vk::SUBPASS_EXTERNAL)
-          .src_stage_mask(vk::PipelineStageFlags::COLOR_ATTACHMENT_OUTPUT)
-          .dst_stage_mask(vk::PipelineStageFlags::TRANSFER)
-          .src_access_mask(vk::AccessFlags::COLOR_ATTACHMENT_WRITE)
-          .dst_access_mask(vk::AccessFlags::TRANSFER_READ),
-      )
-      .build()?;
-
-    let mut vert_shader = vk_context
-      .create_ad_shader_from_spv_file(&PathBuf::from("render-manager/shaders/triangle.vert.spv"))?;
-    let mut frag_shader = vk_context
-      .create_ad_shader_from_spv_file(&PathBuf::from("render-manager/shaders/triangle.frag.spv"))?;
-
-    analyze_shader::analyze_shader(&PathBuf::from("render-manager/shaders/triangle.vert.spv"));
-
-    let triangle_rasterizer_info = vk::PipelineRasterizationStateCreateInfo::default()
-      .cull_mode(vk::CullModeFlags::BACK)
-      .front_face(vk::FrontFace::COUNTER_CLOCKWISE)
-      .polygon_mode(vk::PolygonMode::FILL)
-      .line_width(1.0);
-    
-    let triangle_pipeline = triangle_render_pass.create_ad_g_pipeline(
-      0,
-      &[&triangle_dset_layout],
-      HashMap::from([
-        (vk::ShaderStageFlags::VERTEX, &vert_shader),
-        (vk::ShaderStageFlags::FRAGMENT, &frag_shader)
-      ]),
-      triangle_rasterizer_info,
-      &vk::PipelineColorBlendStateCreateInfo::default()
-        .attachments(&[vk::PipelineColorBlendAttachmentState::default()
-          .color_write_mask(vk::ColorComponentFlags::RGBA)
-          .blend_enable(false)])
-    )?;
-
-    vert_shader.manual_destroy();
-    frag_shader.manual_destroy();
->>>>>>> c2e6bf26
 
     let triangle_frame_buffers = (0..3)
       .map(|i| {
@@ -363,21 +211,9 @@
       .begin(vk::CommandBufferBeginInfo::default().flags(vk::CommandBufferUsageFlags::default()))
       .map_err(|e| format!("at beginning render cmd buffer:  {e}"))?;
 
-<<<<<<< HEAD
     self.triangle_mesh_renderer.render_meshes(
       &self.render_cmd_buffers[image_idx as usize],
       &self.triangle_frame_buffers[image_idx as usize]
-=======
-    self.render_cmd_buffers[image_idx as usize].begin_render_pass(
-      vk::RenderPassBeginInfo::default()
-        .render_pass(self.triangle_render_pass.inner())
-        .render_area(vk::Rect2D { offset: vk::Offset2D { x: 0, y: 0 }, extent: vk::Extent2D { width: 800, height: 600 } })
-        .framebuffer(self.triangle_frame_buffers[image_idx as usize].inner)
-        .clear_values(&[
-          vk::ClearValue { color: vk::ClearColorValue { float32: [1.0, 0.0, 0.0, 0.0] } },
-        ]),
-      vk::SubpassContents::INLINE
->>>>>>> c2e6bf26
     );
   
 
@@ -388,8 +224,7 @@
       &[],
       &[],
       &[vk::ImageMemoryBarrier::default()
-<<<<<<< HEAD
-        .image(self.swapchain.images[image_idx as usize])
+        .image(self.swapchain.get_image(image_idx as usize))
         .subresource_range(
           vk::ImageSubresourceRange::default()
             .aspect_mask(vk::ImageAspectFlags::COLOR)
@@ -398,29 +233,12 @@
             .level_count(1)
             .base_mip_level(0),
         )
-        .src_queue_family_index(self.vk_context.queues[&GPUQueueType::Graphics].qf_idx)
-        .dst_queue_family_index(self.vk_context.queues[&GPUQueueType::Graphics].qf_idx)
+        .src_queue_family_index(self.vk_context.queues[&GPUQueueType::Graphics].family_idx())
+        .dst_queue_family_index(self.vk_context.queues[&GPUQueueType::Graphics].family_idx())
         .src_access_mask(vk::AccessFlags::TRANSFER_READ)
         .dst_access_mask(vk::AccessFlags::TRANSFER_WRITE)
         .old_layout(vk::ImageLayout::PRESENT_SRC_KHR)
         .new_layout(vk::ImageLayout::TRANSFER_DST_OPTIMAL)],
-=======
-          .image(self.swapchain.get_image(image_idx as usize))
-          .subresource_range(
-            vk::ImageSubresourceRange::default()
-              .aspect_mask(vk::ImageAspectFlags::COLOR)
-              .layer_count(1)
-              .base_array_layer(0)
-              .level_count(1)
-              .base_mip_level(0),
-          )
-          .src_queue_family_index(self.vk_context.queues[&GPUQueueType::Graphics].family_idx())
-          .dst_queue_family_index(self.vk_context.queues[&GPUQueueType::Graphics].family_idx())
-          .src_access_mask(vk::AccessFlags::TRANSFER_READ)
-          .dst_access_mask(vk::AccessFlags::TRANSFER_WRITE)
-          .old_layout(vk::ImageLayout::PRESENT_SRC_KHR)
-          .new_layout(vk::ImageLayout::TRANSFER_DST_OPTIMAL)],
->>>>>>> c2e6bf26
     );
 
     self.render_cmd_buffers[image_idx as usize].blit_image(
